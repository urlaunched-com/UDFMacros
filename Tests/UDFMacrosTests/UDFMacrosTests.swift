import SwiftSyntax
import SwiftSyntaxBuilder
import SwiftSyntaxMacros
import SwiftSyntaxMacrosTestSupport
import XCTest

// Macro implementations build for the host, so the corresponding module is not available when cross-compiling. Cross-compiled tests may still make use of the macro itself in end-to-end tests.
#if canImport(UDFMacrosMacros)
import UDFMacrosMacros

let testMacros: [String: Macro.Type] = [
    "AutoEquatable": AutoEquatableMacro.self,
    "AutoHashable": AutoHashableMacro.self,
]
#endif

final class UDFMacrosTests: XCTestCase {
    func testAutoEquatableForEnum() throws {
        #if canImport(UDFMacrosMacros)
        assertMacroExpansion(
            #"""
            @AutoEquatable enum TestEnum {
                case congratulations(Command)
                case analytics(Wish.ID)
                case addVideoFeedback(presentAddPhotoFeedback: Command)
                case addPhotoFeedback(wishId: Wish.ID)
                case additionalPhotosZoomed(selectedPhoto: S3MediaResource, photos: [S3MediaResource])
                case comments(presentation: WishDetailsPresentationType, wishId: Wish.ID)
                case wishmates(Wish.ID)
                case editWishFeedback(wishFeedback: WishFeedback)
                case boosts(Wish.ID)
            }
            """#,
            expandedSource: #"""
            enum TestEnum {
                case congratulations(Command)
                case analytics(Wish.ID)
                case addVideoFeedback(presentAddPhotoFeedback: Command)
                case addPhotoFeedback(wishId: Wish.ID)
                case additionalPhotosZoomed(selectedPhoto: S3MediaResource, photos: [S3MediaResource])
                case comments(presentation: WishDetailsPresentationType, wishId: Wish.ID)
                case wishmates(Wish.ID)
                case editWishFeedback(wishFeedback: WishFeedback)
                case boosts(Wish.ID)
            }

            extension TestEnum: Equatable {
                static func ==(lhs: Self, rhs: Self) -> Bool {
                    switch (lhs, rhs) {
                    case let (.congratulations(lhs0), .congratulations(rhs0)):
                        lhs0 == rhs0
                    case let (.analytics(lhs0), .analytics(rhs0)):
                        lhs0 == rhs0
                    case let (.addVideoFeedback(lhs0), .addVideoFeedback(rhs0)):
                        lhs0 == rhs0
                    case let (.addPhotoFeedback(lhs0), .addPhotoFeedback(rhs0)):
                        lhs0 == rhs0
                    case let (.additionalPhotosZoomed(lhs0, lhs1), .additionalPhotosZoomed(rhs0, rhs1)):
                        lhs0 == rhs0 && lhs1 == rhs1
                    case let (.comments(lhs0, lhs1), .comments(rhs0, rhs1)):
                        lhs0 == rhs0 && lhs1 == rhs1
                    case let (.wishmates(lhs0), .wishmates(rhs0)):
                        lhs0 == rhs0
                    case let (.editWishFeedback(lhs0), .editWishFeedback(rhs0)):
                        lhs0 == rhs0
                    case let (.boosts(lhs0), .boosts(rhs0)):
                        lhs0 == rhs0
                    default:
                        false
                    }
                }
            }
            """#,
            macros: testMacros
        )
        #else
        throw XCTSkip("macros are only supported when running tests for the host platform")
        #endif
    }
    
    func testAutoEquatableForStruct() throws {
        #if canImport(UDFMacrosMacros)
        assertMacroExpansion(
            #"""
            @AutoEquatable struct TestStruct {
                let id: Int
                let value: Int
                let model: Model
                let modelID: Model.ID
            }
            """#,
            expandedSource: #"""
            struct TestStruct {
                let id: Int
                let value: Int
                let model: Model
                let modelID: Model.ID
            }
            
            extension TestStruct: Equatable {
<<<<<<< HEAD
                static func ==(lhs: TestStruct, rhs: TestStruct) -> Bool {
                    lhs.id == rhs.id && lhs.value == rhs.value && lhs.modelID == rhs.modelID
=======
                static func ==(lhs: Self, rhs: Self) -> Bool {
                    lhs.id == rhs.id && lhs.value == rhs.value && lhs.model == rhs.model && lhs.modelID == rhs.modelID
>>>>>>> d12adbe9
                }
            }
            """#,
            macros: testMacros
        )
        #else
        throw XCTSkip("macros are only supported when running tests for the host platform")
        #endif
    }
    
    func testAutoEquatableForClass() throws {
        #if canImport(UDFMacrosMacros)
        assertMacroExpansion(
            #"""
            @AutoEquatable class TestClass {
                let id: Int
                let value: Int
                let model: Model
                let modelID: Model.ID
            }
            """#,
            expandedSource: #"""
            class TestClass {
                let id: Int
                let value: Int
                let model: Model
                let modelID: Model.ID
            }

            extension TestClass: Equatable {
                static func ==(lhs: TestClass, rhs: TestClass) -> Bool {
                    lhs.id == rhs.id && lhs.value == rhs.value && lhs.modelID == rhs.modelID
                }
            }
            """#,
            macros: testMacros
        )
        #else
        throw XCTSkip("macros are only supported when running tests for the host platform")
        #endif
    }
    
    func testAutoHashableForEnum() throws {
        #if canImport(UDFMacrosMacros)
        assertMacroExpansion(
            #"""
            @AutoHashable enum TestEnum {
                case congratulations(Command)
                case analytics(Wish.ID)
                case addVideoFeedback(presentAddPhotoFeedback: Command)
                case addPhotoFeedback(wishId: Wish.ID)
                case additionalPhotosZoomed(selectedPhoto: S3MediaResource, photos: [S3MediaResource])
                case comments(presentation: WishDetailsPresentationType, wishId: Wish.ID)
                case wishmates(Wish.ID)
                case editWishFeedback(wishFeedback: WishFeedback)
                case boosts(Wish.ID)
            }
            """#,
            expandedSource: #"""
            enum TestEnum {
                case congratulations(Command)
                case analytics(Wish.ID)
                case addVideoFeedback(presentAddPhotoFeedback: Command)
                case addPhotoFeedback(wishId: Wish.ID)
                case additionalPhotosZoomed(selectedPhoto: S3MediaResource, photos: [S3MediaResource])
                case comments(presentation: WishDetailsPresentationType, wishId: Wish.ID)
                case wishmates(Wish.ID)
                case editWishFeedback(wishFeedback: WishFeedback)
                case boosts(Wish.ID)
            }

            extension TestEnum: Hashable {
                static func ==(lhs: Self, rhs: Self) -> Bool {
<<<<<<< HEAD
                    switch (lhs, rhs) {
                    case let (.congratulations(_), .congratulations(_)):
                        true
                    case let (.analytics(lhs0), .analytics(rhs0)):
                        lhs0 == rhs0
                    case let (.addVideoFeedback(_), .addVideoFeedback(_)):
                        true
                    case let (.addPhotoFeedback(lhs0), .addPhotoFeedback(rhs0)):
                        lhs0 == rhs0
                    case let (.additionalPhotosZoomed(lhs0, _), .additionalPhotosZoomed(rhs0, _)):
                        lhs0 == rhs0
                    case let (.comments(_, lhs1), .comments(_, rhs1)):
                        lhs1 == rhs1
                    case let (.wishmates(lhs0), .wishmates(rhs0)):
                        lhs0 == rhs0
                    case let (.editWishFeedback(_), .editWishFeedback(_)):
                        true
                    case let (.boosts(lhs0), .boosts(rhs0)):
=======
                    lhs.id == rhs.id && lhs.value == rhs.value && lhs.model == rhs.model && lhs.modelID == rhs.modelID
                }
            }
            """#,
            macros: testMacros
        )
        #else
        throw XCTSkip("macros are only supported when running tests for the host platform")
        #endif
    }
    
    func testAutoEquatableForStructWithArraysAndOptionals() throws {
        #if canImport(UDFMacrosMacros)
        assertMacroExpansion(
            #"""
            @AutoEquatable struct TestStruct {
                let ids: [Int]
                let names: [String]
                let optionalId: Int?
                let optionalName: String?
                let resources: [S3MediaResource]
                let nonEquatableArray: [Command]
                let uuid: UUID
                let date: Date
            }
            """#,
            expandedSource: #"""
            struct TestStruct {
                let ids: [Int]
                let names: [String]
                let optionalId: Int?
                let optionalName: String?
                let resources: [S3MediaResource]
                let nonEquatableArray: [Command]
                let uuid: UUID
                let date: Date
            }
            
            extension TestStruct: Equatable {
                static func ==(lhs: Self, rhs: Self) -> Bool {
                    lhs.ids == rhs.ids && lhs.names == rhs.names && lhs.optionalId == rhs.optionalId && lhs.optionalName == rhs.optionalName && lhs.resources == rhs.resources && lhs.nonEquatableArray == rhs.nonEquatableArray && lhs.uuid == rhs.uuid && lhs.date == rhs.date
                }
            }
            """#,
            macros: testMacros
        )
        #else
        throw XCTSkip("macros are only supported when running tests for the host platform")
        #endif
    }
    
    func testAutoEquatableForStructWithCollections() throws {
        #if canImport(UDFMacrosMacros)
        assertMacroExpansion(
            #"""
            @AutoEquatable struct TestStruct {
                let stringSet: Set<String>
                let intDict: Dictionary<String, Int>
                let tuple: (Int, String, Bool)
                let nonEquatableTuple: (Command, String)
            }
            """#,
            expandedSource: #"""
            struct TestStruct {
                let stringSet: Set<String>
                let intDict: Dictionary<String, Int>
                let tuple: (Int, String, Bool)
                let nonEquatableTuple: (Command, String)
            }
            
            extension TestStruct: Equatable {
                static func ==(lhs: Self, rhs: Self) -> Bool {
                    lhs.stringSet == rhs.stringSet && lhs.intDict == rhs.intDict && lhs.tuple == rhs.tuple && lhs.nonEquatableTuple == rhs.nonEquatableTuple
                }
            }
            """#,
            macros: testMacros
        )
        #else
        throw XCTSkip("macros are only supported when running tests for the host platform")
        #endif
    }
    
    func testAutoEquatableForEnumWithMixedTypes() throws {
        #if canImport(UDFMacrosMacros)
        assertMacroExpansion(
            #"""
            @AutoEquatable enum TestEnum {
                case withArrays(ids: [Int], names: [String])
                case withOptionals(id: Int?, name: String?)
                case withSets(numbers: Set<Int>, strings: Set<String>)
                case withDictionary(mapping: Dictionary<String, Int>)
                case withTuple(data: (Int, String, Bool))
                case withMixed(id: Int, command: Command, resources: [S3MediaResource])
                case withUUID(uuid: UUID, date: Date)
            }
            """#,
            expandedSource: #"""
            enum TestEnum {
                case withArrays(ids: [Int], names: [String])
                case withOptionals(id: Int?, name: String?)
                case withSets(numbers: Set<Int>, strings: Set<String>)
                case withDictionary(mapping: Dictionary<String, Int>)
                case withTuple(data: (Int, String, Bool))
                case withMixed(id: Int, command: Command, resources: [S3MediaResource])
                case withUUID(uuid: UUID, date: Date)
            }

            extension TestEnum: Equatable {
                static func ==(lhs: Self, rhs: Self) -> Bool {
                    switch (lhs, rhs) {
                    case let (.withArrays(lhs0, lhs1), .withArrays(rhs0, rhs1)):
                        lhs0 == rhs0 && lhs1 == rhs1
                    case let (.withOptionals(lhs0, lhs1), .withOptionals(rhs0, rhs1)):
                        lhs0 == rhs0 && lhs1 == rhs1
                    case let (.withSets(lhs0, lhs1), .withSets(rhs0, rhs1)):
                        lhs0 == rhs0 && lhs1 == rhs1
                    case let (.withDictionary(lhs0), .withDictionary(rhs0)):
                        lhs0 == rhs0
                    case let (.withTuple(lhs0), .withTuple(rhs0)):
                        lhs0 == rhs0
                    case let (.withMixed(lhs0, lhs1, lhs2), .withMixed(rhs0, rhs1, rhs2)):
                        lhs0 == rhs0 && lhs1 == rhs1 && lhs2 == rhs2
                    case let (.withUUID(lhs0, lhs1), .withUUID(rhs0, rhs1)):
                        lhs0 == rhs0 && lhs1 == rhs1
                    default:
                        false
                    }
                }
            }
            """#,
            macros: testMacros
        )
        #else
        throw XCTSkip("macros are only supported when running tests for the host platform")
        #endif
    }
    
    func testAutoEquatableForEnumWithCustomTypes() throws {
        #if canImport(UDFMacrosMacros)
        assertMacroExpansion(
            #"""
            @AutoEquatable enum MyCustomEnum {
                case withPrimitives(id: Int, name: String, active: Bool)
                case withCustomStruct(data: MyCustomStruct)
                case withMixed(id: Int, struct: MyCustomStruct, count: Int)
                case withArray(items: [MyCustomStruct])
                case withOptional(item: MyCustomStruct?)
                case noAssociatedValues
            }
            """#,
            expandedSource: #"""
            enum MyCustomEnum {
                case withPrimitives(id: Int, name: String, active: Bool)
                case withCustomStruct(data: MyCustomStruct)
                case withMixed(id: Int, struct: MyCustomStruct, count: Int)
                case withArray(items: [MyCustomStruct])
                case withOptional(item: MyCustomStruct?)
                case noAssociatedValues
            }

            extension MyCustomEnum: Equatable {
                static func ==(lhs: Self, rhs: Self) -> Bool {
                    switch (lhs, rhs) {
                    case let (.withPrimitives(lhs0, lhs1, lhs2), .withPrimitives(rhs0, rhs1, rhs2)):
                        lhs0 == rhs0 && lhs1 == rhs1 && lhs2 == rhs2
                    case let (.withCustomStruct(lhs0), .withCustomStruct(rhs0)):
                        lhs0 == rhs0
                    case let (.withMixed(lhs0, lhs1, lhs2), .withMixed(rhs0, rhs1, rhs2)):
                        lhs0 == rhs0 && lhs1 == rhs1 && lhs2 == rhs2
                    case let (.withArray(lhs0), .withArray(rhs0)):
                        lhs0 == rhs0
                    case let (.withOptional(lhs0), .withOptional(rhs0)):
                        lhs0 == rhs0
                    case (.noAssociatedValues, .noAssociatedValues):
                        true
                    default:
                        false
                    }
                }
            }
            """#,
            macros: testMacros
        )
        #else
        throw XCTSkip("macros are only supported when running tests for the host platform")
        #endif
    }
    
    func testAutoEquatableWithSimplifiedApproach() throws {
        #if canImport(UDFMacrosMacros)
        // Test that the simplified approach generates comparisons for ALL types
        // without any hardcoded type checking
        assertMacroExpansion(
            #"""
            @AutoEquatable enum TestEnum {
                case withUnknownType(CustomType)
                case withAnotherUnknownType(SomeOtherType)
                case withComplexNested([[[CustomType]]])
                case withTuple((CustomType, AnotherType, ThirdType))
                case withOptional(CustomType?)
                case withSet(Set<CustomType>)
                case withDictionary(Dictionary<CustomType, AnotherType>)
            }
            """#,
            expandedSource: #"""
            enum TestEnum {
                case withUnknownType(CustomType)
                case withAnotherUnknownType(SomeOtherType)
                case withComplexNested([[[CustomType]]])
                case withTuple((CustomType, AnotherType, ThirdType))
                case withOptional(CustomType?)
                case withSet(Set<CustomType>)
                case withDictionary(Dictionary<CustomType, AnotherType>)
            }

            extension TestEnum: Equatable {
                static func ==(lhs: Self, rhs: Self) -> Bool {
                    switch (lhs, rhs) {
                    case let (.withUnknownType(lhs0), .withUnknownType(rhs0)):
                        lhs0 == rhs0
                    case let (.withAnotherUnknownType(lhs0), .withAnotherUnknownType(rhs0)):
                        lhs0 == rhs0
                    case let (.withComplexNested(lhs0), .withComplexNested(rhs0)):
                        lhs0 == rhs0
                    case let (.withTuple(lhs0), .withTuple(rhs0)):
                        lhs0 == rhs0
                    case let (.withOptional(lhs0), .withOptional(rhs0)):
                        lhs0 == rhs0
                    case let (.withSet(lhs0), .withSet(rhs0)):
                        lhs0 == rhs0
                    case let (.withDictionary(lhs0), .withDictionary(rhs0)):
                        lhs0 == rhs0
                    default:
                        false
                    }
                }
            }
            """#,
            macros: testMacros
        )
        #else
        throw XCTSkip("macros are only supported when running tests for the host platform")
        #endif
    }
    
    func testAutoEquatableForEnumWithNoAssociatedValues() throws {
        #if canImport(UDFMacrosMacros)
        assertMacroExpansion(
            #"""
            @AutoEquatable enum SimpleEnum {
                case first
                case second
                case third
            }
            """#,
            expandedSource: #"""
            enum SimpleEnum {
                case first
                case second
                case third
            }

            extension SimpleEnum: Equatable {
                static func ==(lhs: Self, rhs: Self) -> Bool {
                    switch (lhs, rhs) {
                    case (.first, .first):
                        true
                    case (.second, .second):
                        true
                    case (.third, .third):
                        true
                    default:
                        false
                    }
                }
            }
            """#,
            macros: testMacros
        )
        #else
        throw XCTSkip("macros are only supported when running tests for the host platform")
        #endif
    }
    
    func testAutoEquatableForEnumWithAllPrimitiveTypes() throws {
        #if canImport(UDFMacrosMacros)
        assertMacroExpansion(
            #"""
            @AutoEquatable enum PrimitiveEnum {
                case withInt(Int)
                case withString(String)
                case withBool(Bool)
                case withDouble(Double)
                case withFloat(Float)
                case withCharacter(Character)
                case withInt8(Int8)
                case withInt16(Int16)
                case withInt32(Int32)
                case withInt64(Int64)
                case withUInt(UInt)
                case withUInt8(UInt8)
                case withUInt16(UInt16)
                case withUInt32(UInt32)
                case withUInt64(UInt64)
            }
            """#,
            expandedSource: #"""
            enum PrimitiveEnum {
                case withInt(Int)
                case withString(String)
                case withBool(Bool)
                case withDouble(Double)
                case withFloat(Float)
                case withCharacter(Character)
                case withInt8(Int8)
                case withInt16(Int16)
                case withInt32(Int32)
                case withInt64(Int64)
                case withUInt(UInt)
                case withUInt8(UInt8)
                case withUInt16(UInt16)
                case withUInt32(UInt32)
                case withUInt64(UInt64)
            }

            extension PrimitiveEnum: Equatable {
                static func ==(lhs: Self, rhs: Self) -> Bool {
                    switch (lhs, rhs) {
                    case let (.withInt(lhs0), .withInt(rhs0)):
                        lhs0 == rhs0
                    case let (.withString(lhs0), .withString(rhs0)):
                        lhs0 == rhs0
                    case let (.withBool(lhs0), .withBool(rhs0)):
                        lhs0 == rhs0
                    case let (.withDouble(lhs0), .withDouble(rhs0)):
                        lhs0 == rhs0
                    case let (.withFloat(lhs0), .withFloat(rhs0)):
                        lhs0 == rhs0
                    case let (.withCharacter(lhs0), .withCharacter(rhs0)):
                        lhs0 == rhs0
                    case let (.withInt8(lhs0), .withInt8(rhs0)):
                        lhs0 == rhs0
                    case let (.withInt16(lhs0), .withInt16(rhs0)):
                        lhs0 == rhs0
                    case let (.withInt32(lhs0), .withInt32(rhs0)):
                        lhs0 == rhs0
                    case let (.withInt64(lhs0), .withInt64(rhs0)):
                        lhs0 == rhs0
                    case let (.withUInt(lhs0), .withUInt(rhs0)):
                        lhs0 == rhs0
                    case let (.withUInt8(lhs0), .withUInt8(rhs0)):
                        lhs0 == rhs0
                    case let (.withUInt16(lhs0), .withUInt16(rhs0)):
                        lhs0 == rhs0
                    case let (.withUInt32(lhs0), .withUInt32(rhs0)):
                        lhs0 == rhs0
                    case let (.withUInt64(lhs0), .withUInt64(rhs0)):
>>>>>>> d12adbe9
                        lhs0 == rhs0
                    default:
                        false
                    }
                }
<<<<<<< HEAD

                func hash(into hasher: inout Hasher) {
                    switch self {
                    case let .analytics(value0):
                        hasher.combine(value0)
                    case let .addPhotoFeedback(value0):
                        hasher.combine(value0)
                    case let .additionalPhotosZoomed(value0, _):
                        hasher.combine(value0)
                    case let .comments(_, value1):
                        hasher.combine(value1)
                    case let .wishmates(value0):
                        hasher.combine(value0)
                    case let .boosts(value0):
                        hasher.combine(value0)
                    default:
                        hasher.combine(hashValue)
=======
            }
            """#,
            macros: testMacros
        )
        #else
        throw XCTSkip("macros are only supported when running tests for the host platform")
        #endif
    }
    
    func testAutoEquatableForEnumWithLabeledAssociatedValues() throws {
        #if canImport(UDFMacrosMacros)
        assertMacroExpansion(
            #"""
            @AutoEquatable enum LabeledEnum {
                case withSingleLabel(userId: Int)
                case withMultipleLabels(userId: Int, name: String, active: Bool)
                case withMixedLabels(Int, name: String, active: Bool)
                case withComplexLabels(primaryId: UUID, secondaryIds: [Int], metadata: [String: String])
            }
            """#,
            expandedSource: #"""
            enum LabeledEnum {
                case withSingleLabel(userId: Int)
                case withMultipleLabels(userId: Int, name: String, active: Bool)
                case withMixedLabels(Int, name: String, active: Bool)
                case withComplexLabels(primaryId: UUID, secondaryIds: [Int], metadata: [String: String])
            }

            extension LabeledEnum: Equatable {
                static func ==(lhs: Self, rhs: Self) -> Bool {
                    switch (lhs, rhs) {
                    case let (.withSingleLabel(lhs0), .withSingleLabel(rhs0)):
                        lhs0 == rhs0
                    case let (.withMultipleLabels(lhs0, lhs1, lhs2), .withMultipleLabels(rhs0, rhs1, rhs2)):
                        lhs0 == rhs0 && lhs1 == rhs1 && lhs2 == rhs2
                    case let (.withMixedLabels(lhs0, lhs1, lhs2), .withMixedLabels(rhs0, rhs1, rhs2)):
                        lhs0 == rhs0 && lhs1 == rhs1 && lhs2 == rhs2
                    case let (.withComplexLabels(lhs0, lhs1, lhs2), .withComplexLabels(rhs0, rhs1, rhs2)):
                        lhs0 == rhs0 && lhs1 == rhs1 && lhs2 == rhs2
                    default:
                        false
>>>>>>> d12adbe9
                    }
                }
            }
            """#,
            macros: testMacros
        )
        #else
        throw XCTSkip("macros are only supported when running tests for the host platform")
        #endif
    }
    
<<<<<<< HEAD
    func testAutoHashableForStruct() throws {
        #if canImport(UDFMacrosMacros)
        assertMacroExpansion(
            #"""
            @AutoHashable struct TestStruct {
                private let id: Int
                let value: Int
                let model: Model
                let modelID: Model.ID
            }
            """#,
            expandedSource: #"""
            struct TestStruct {
                private let id: Int
                let value: Int
                let model: Model
                let modelID: Model.ID
            }
            
            extension TestStruct: Hashable {
                static func ==(lhs: TestStruct, rhs: TestStruct) -> Bool {
                    lhs.id == rhs.id && lhs.value == rhs.value && lhs.modelID == rhs.modelID
=======
    func testAutoEquatableForEnumWithNestedCollections() throws {
        #if canImport(UDFMacrosMacros)
        assertMacroExpansion(
            #"""
            @AutoEquatable enum NestedEnum {
                case withNestedArrays([[Int]])
                case withTripleNested([[[String]]])
                case withNestedOptionals([Int?])
                case withOptionalArrays([Int]?)
                case withNestedSets(Set<Set<String>>)
                case withNestedDictionaries([String: [Int: String]])
                case withComplexNested([String: [Set<Int>]])
            }
            """#,
            expandedSource: #"""
            enum NestedEnum {
                case withNestedArrays([[Int]])
                case withTripleNested([[[String]]])
                case withNestedOptionals([Int?])
                case withOptionalArrays([Int]?)
                case withNestedSets(Set<Set<String>>)
                case withNestedDictionaries([String: [Int: String]])
                case withComplexNested([String: [Set<Int>]])
            }

            extension NestedEnum: Equatable {
                static func ==(lhs: Self, rhs: Self) -> Bool {
                    switch (lhs, rhs) {
                    case let (.withNestedArrays(lhs0), .withNestedArrays(rhs0)):
                        lhs0 == rhs0
                    case let (.withTripleNested(lhs0), .withTripleNested(rhs0)):
                        lhs0 == rhs0
                    case let (.withNestedOptionals(lhs0), .withNestedOptionals(rhs0)):
                        lhs0 == rhs0
                    case let (.withOptionalArrays(lhs0), .withOptionalArrays(rhs0)):
                        lhs0 == rhs0
                    case let (.withNestedSets(lhs0), .withNestedSets(rhs0)):
                        lhs0 == rhs0
                    case let (.withNestedDictionaries(lhs0), .withNestedDictionaries(rhs0)):
                        lhs0 == rhs0
                    case let (.withComplexNested(lhs0), .withComplexNested(rhs0)):
                        lhs0 == rhs0
                    default:
                        false
                    }
                }
            }
            """#,
            macros: testMacros
        )
        #else
        throw XCTSkip("macros are only supported when running tests for the host platform")
        #endif
    }
    
    func testAutoEquatableForEnumWithFoundationTypes() throws {
        #if canImport(UDFMacrosMacros)
        assertMacroExpansion(
            #"""
            @AutoEquatable enum FoundationEnum {
                case withUUID(UUID)
                case withDate(Date)
                case withURL(URL)
                case withData(Data)
                case withDecimal(Decimal)
                case withFoundationMix(uuid: UUID, date: Date, url: URL)
            }
            """#,
            expandedSource: #"""
            enum FoundationEnum {
                case withUUID(UUID)
                case withDate(Date)
                case withURL(URL)
                case withData(Data)
                case withDecimal(Decimal)
                case withFoundationMix(uuid: UUID, date: Date, url: URL)
            }

            extension FoundationEnum: Equatable {
                static func ==(lhs: Self, rhs: Self) -> Bool {
                    switch (lhs, rhs) {
                    case let (.withUUID(lhs0), .withUUID(rhs0)):
                        lhs0 == rhs0
                    case let (.withDate(lhs0), .withDate(rhs0)):
                        lhs0 == rhs0
                    case let (.withURL(lhs0), .withURL(rhs0)):
                        lhs0 == rhs0
                    case let (.withData(lhs0), .withData(rhs0)):
                        lhs0 == rhs0
                    case let (.withDecimal(lhs0), .withDecimal(rhs0)):
                        lhs0 == rhs0
                    case let (.withFoundationMix(lhs0, lhs1, lhs2), .withFoundationMix(rhs0, rhs1, rhs2)):
                        lhs0 == rhs0 && lhs1 == rhs1 && lhs2 == rhs2
                    default:
                        false
                    }
                }
            }
            """#,
            macros: testMacros
        )
        #else
        throw XCTSkip("macros are only supported when running tests for the host platform")
        #endif
    }
    
    func testAutoEquatableForEnumWithLongTuples() throws {
        #if canImport(UDFMacrosMacros)
        assertMacroExpansion(
            #"""
            @AutoEquatable enum TupleEnum {
                case withTuple2((Int, String))
                case withTuple3((Int, String, Bool))
                case withTuple5((Int, String, Bool, Double, Float))
                case withTuple10((Int, String, Bool, Double, Float, Character, Int8, Int16, Int32, Int64))
                case withCustomTuple((UUID, Date, CustomType))
            }
            """#,
            expandedSource: #"""
            enum TupleEnum {
                case withTuple2((Int, String))
                case withTuple3((Int, String, Bool))
                case withTuple5((Int, String, Bool, Double, Float))
                case withTuple10((Int, String, Bool, Double, Float, Character, Int8, Int16, Int32, Int64))
                case withCustomTuple((UUID, Date, CustomType))
            }

            extension TupleEnum: Equatable {
                static func ==(lhs: Self, rhs: Self) -> Bool {
                    switch (lhs, rhs) {
                    case let (.withTuple2(lhs0), .withTuple2(rhs0)):
                        lhs0 == rhs0
                    case let (.withTuple3(lhs0), .withTuple3(rhs0)):
                        lhs0 == rhs0
                    case let (.withTuple5(lhs0), .withTuple5(rhs0)):
                        lhs0 == rhs0
                    case let (.withTuple10(lhs0), .withTuple10(rhs0)):
                        lhs0 == rhs0
                    case let (.withCustomTuple(lhs0), .withCustomTuple(rhs0)):
                        lhs0 == rhs0
                    default:
                        false
                    }
                }
            }
            """#,
            macros: testMacros
        )
        #else
        throw XCTSkip("macros are only supported when running tests for the host platform")
        #endif
    }
    
    func testAutoEquatableExcludesVoidAndNever() throws {
        #if canImport(UDFMacrosMacros)
        // Test that Void and Never types are explicitly excluded from equality comparison
        assertMacroExpansion(
            #"""
            @AutoEquatable enum EdgeCaseEnum {
                case withNormalType(Int)
                case withVoidType(Void)
                case withNeverType(Never)
                case withMixedTypes(Int, Void, String)
            }
            """#,
            expandedSource: #"""
            enum EdgeCaseEnum {
                case withNormalType(Int)
                case withVoidType(Void)
                case withNeverType(Never)
                case withMixedTypes(Int, Void, String)
            }

            extension EdgeCaseEnum: Equatable {
                static func ==(lhs: Self, rhs: Self) -> Bool {
                    switch (lhs, rhs) {
                    case let (.withNormalType(lhs0), .withNormalType(rhs0)):
                        lhs0 == rhs0
                    case let (.withVoidType(_), .withVoidType(_)):
                        true
                    case let (.withNeverType(_), .withNeverType(_)):
                        true
                    case let (.withMixedTypes(lhs0, _, lhs2), .withMixedTypes(rhs0, _, rhs2)):
                        lhs0 == rhs0 && lhs2 == rhs2
                    default:
                        false
                    }
                }
            }
            """#,
            macros: testMacros
        )
        #else
        throw XCTSkip("macros are only supported when running tests for the host platform")
        #endif
    }
    
    func testAutoEquatableIgnoresClosures() throws {
        #if canImport(UDFMacrosMacros)
        assertMacroExpansion(
            #"""
            @AutoEquatable enum ClosureEnum {
                case withSimpleClosure(() -> Void)
                case withParameterClosure((Int) -> String)
                case withMultiParamClosure((Int, String) -> Bool)
                case withEscapingClosure(@escaping () -> Void)
                case withEscapingParameterClosure(@escaping (String) -> Int)
                case withAutoclosure(@autoclosure () -> String)
                case withSendableClosure(@Sendable () -> Void)
                case withComplexClosure((Int, String) -> (Bool, Double))
                case withMixedTypes(id: Int, callback: () -> Void, name: String)
                case withMultipleMixed(Int, (String) -> Bool, Double, @escaping () -> Void)
            }
            """#,
            expandedSource: #"""
            enum ClosureEnum {
                case withSimpleClosure(() -> Void)
                case withParameterClosure((Int) -> String)
                case withMultiParamClosure((Int, String) -> Bool)
                case withEscapingClosure(@escaping () -> Void)
                case withEscapingParameterClosure(@escaping (String) -> Int)
                case withAutoclosure(@autoclosure () -> String)
                case withSendableClosure(@Sendable () -> Void)
                case withComplexClosure((Int, String) -> (Bool, Double))
                case withMixedTypes(id: Int, callback: () -> Void, name: String)
                case withMultipleMixed(Int, (String) -> Bool, Double, @escaping () -> Void)
            }

            extension ClosureEnum: Equatable {
                static func ==(lhs: Self, rhs: Self) -> Bool {
                    switch (lhs, rhs) {
                    case let (.withSimpleClosure(_), .withSimpleClosure(_)):
                        true
                    case let (.withParameterClosure(_), .withParameterClosure(_)):
                        true
                    case let (.withMultiParamClosure(_), .withMultiParamClosure(_)):
                        true
                    case let (.withEscapingClosure(_), .withEscapingClosure(_)):
                        true
                    case let (.withEscapingParameterClosure(_), .withEscapingParameterClosure(_)):
                        true
                    case let (.withAutoclosure(_), .withAutoclosure(_)):
                        true
                    case let (.withSendableClosure(_), .withSendableClosure(_)):
                        true
                    case let (.withComplexClosure(_), .withComplexClosure(_)):
                        true
                    case let (.withMixedTypes(lhs0, _, lhs2), .withMixedTypes(rhs0, _, rhs2)):
                        lhs0 == rhs0 && lhs2 == rhs2
                    case let (.withMultipleMixed(lhs0, _, lhs2, _), .withMultipleMixed(rhs0, _, rhs2, _)):
                        lhs0 == rhs0 && lhs2 == rhs2
                    default:
                        false
                    }
                }
            }
            """#,
            macros: testMacros
        )
        #else
        throw XCTSkip("macros are only supported when running tests for the host platform")
        #endif
    }
    
    func testAutoEquatableIgnoresClosuresInStructs() throws {
        #if canImport(UDFMacrosMacros)
        assertMacroExpansion(
            #"""
            @AutoEquatable struct ClosureStruct {
                let id: Int
                let name: String
                let onTap: () -> Void
                let onComplete: @escaping (Bool) -> Void
                let transform: (String) -> Int
                let validator: @Sendable (String) -> Bool
            }
            """#,
            expandedSource: #"""
            struct ClosureStruct {
                let id: Int
                let name: String
                let onTap: () -> Void
                let onComplete: @escaping (Bool) -> Void
                let transform: (String) -> Int
                let validator: @Sendable (String) -> Bool
            }
            
            extension ClosureStruct: Equatable {
                static func ==(lhs: Self, rhs: Self) -> Bool {
                    lhs.id == rhs.id && lhs.name == rhs.name
                }
            }
            """#,
            macros: testMacros
        )
        #else
        throw XCTSkip("macros are only supported when running tests for the host platform")
        #endif
    }
    
    func testAutoEquatableIgnoresClosuresInClasses() throws {
        #if canImport(UDFMacrosMacros)
        assertMacroExpansion(
            #"""
            @AutoEquatable class ClosureClass {
                let id: Int
                let completion: @escaping () -> Void
                let handler: (String) -> Bool
                let processor: @Sendable (Data) -> String
                var counter: Int
            }
            """#,
            expandedSource: #"""
            class ClosureClass {
                let id: Int
                let completion: @escaping () -> Void
                let handler: (String) -> Bool
                let processor: @Sendable (Data) -> String
                var counter: Int
            }

            extension ClosureClass: Equatable {
                static func ==(lhs: Self, rhs: Self) -> Bool {
                    lhs.id == rhs.id && lhs.counter == rhs.counter
>>>>>>> d12adbe9
                }
            
                func hash(into hasher: inout Hasher) {
                    hasher.combine(id)
                    hasher.combine(value)
                    hasher.combine(modelID)
                }
            }
            """#,
            macros: testMacros
        )
        #else
        throw XCTSkip("macros are only supported when running tests for the host platform")
        #endif
    }
    
    func testAutoHashableForClass() throws {
        #if canImport(UDFMacrosMacros)
        assertMacroExpansion(
            #"""
            @AutoHashable class TestClass {
                private let id: Int
                let value: Int
                let model: Model
                let modelID: Model.ID
            }
            """#,
            expandedSource: #"""
            class TestClass {
                private let id: Int
                let value: Int
                let model: Model
                let modelID: Model.ID
            }
            
            extension TestClass: Hashable {
                static func ==(lhs: TestClass, rhs: TestClass) -> Bool {
                    lhs.id == rhs.id && lhs.value == rhs.value && lhs.modelID == rhs.modelID
                }
            
                func hash(into hasher: inout Hasher) {
                    hasher.combine(id)
                    hasher.combine(value)
                    hasher.combine(modelID)
                }
            }
            """#,
            macros: testMacros
        )
        #else
        throw XCTSkip("macros are only supported when running tests for the host platform")
        #endif
    }
}<|MERGE_RESOLUTION|>--- conflicted
+++ resolved
@@ -98,13 +98,8 @@
             }
             
             extension TestStruct: Equatable {
-<<<<<<< HEAD
                 static func ==(lhs: TestStruct, rhs: TestStruct) -> Bool {
-                    lhs.id == rhs.id && lhs.value == rhs.value && lhs.modelID == rhs.modelID
-=======
-                static func ==(lhs: Self, rhs: Self) -> Bool {
                     lhs.id == rhs.id && lhs.value == rhs.value && lhs.model == rhs.model && lhs.modelID == rhs.modelID
->>>>>>> d12adbe9
                 }
             }
             """#,
@@ -136,68 +131,6 @@
 
             extension TestClass: Equatable {
                 static func ==(lhs: TestClass, rhs: TestClass) -> Bool {
-                    lhs.id == rhs.id && lhs.value == rhs.value && lhs.modelID == rhs.modelID
-                }
-            }
-            """#,
-            macros: testMacros
-        )
-        #else
-        throw XCTSkip("macros are only supported when running tests for the host platform")
-        #endif
-    }
-    
-    func testAutoHashableForEnum() throws {
-        #if canImport(UDFMacrosMacros)
-        assertMacroExpansion(
-            #"""
-            @AutoHashable enum TestEnum {
-                case congratulations(Command)
-                case analytics(Wish.ID)
-                case addVideoFeedback(presentAddPhotoFeedback: Command)
-                case addPhotoFeedback(wishId: Wish.ID)
-                case additionalPhotosZoomed(selectedPhoto: S3MediaResource, photos: [S3MediaResource])
-                case comments(presentation: WishDetailsPresentationType, wishId: Wish.ID)
-                case wishmates(Wish.ID)
-                case editWishFeedback(wishFeedback: WishFeedback)
-                case boosts(Wish.ID)
-            }
-            """#,
-            expandedSource: #"""
-            enum TestEnum {
-                case congratulations(Command)
-                case analytics(Wish.ID)
-                case addVideoFeedback(presentAddPhotoFeedback: Command)
-                case addPhotoFeedback(wishId: Wish.ID)
-                case additionalPhotosZoomed(selectedPhoto: S3MediaResource, photos: [S3MediaResource])
-                case comments(presentation: WishDetailsPresentationType, wishId: Wish.ID)
-                case wishmates(Wish.ID)
-                case editWishFeedback(wishFeedback: WishFeedback)
-                case boosts(Wish.ID)
-            }
-
-            extension TestEnum: Hashable {
-                static func ==(lhs: Self, rhs: Self) -> Bool {
-<<<<<<< HEAD
-                    switch (lhs, rhs) {
-                    case let (.congratulations(_), .congratulations(_)):
-                        true
-                    case let (.analytics(lhs0), .analytics(rhs0)):
-                        lhs0 == rhs0
-                    case let (.addVideoFeedback(_), .addVideoFeedback(_)):
-                        true
-                    case let (.addPhotoFeedback(lhs0), .addPhotoFeedback(rhs0)):
-                        lhs0 == rhs0
-                    case let (.additionalPhotosZoomed(lhs0, _), .additionalPhotosZoomed(rhs0, _)):
-                        lhs0 == rhs0
-                    case let (.comments(_, lhs1), .comments(_, rhs1)):
-                        lhs1 == rhs1
-                    case let (.wishmates(lhs0), .wishmates(rhs0)):
-                        lhs0 == rhs0
-                    case let (.editWishFeedback(_), .editWishFeedback(_)):
-                        true
-                    case let (.boosts(lhs0), .boosts(rhs0)):
-=======
                     lhs.id == rhs.id && lhs.value == rhs.value && lhs.model == rhs.model && lhs.modelID == rhs.modelID
                 }
             }
@@ -237,7 +170,7 @@
             }
             
             extension TestStruct: Equatable {
-                static func ==(lhs: Self, rhs: Self) -> Bool {
+                static func ==(lhs: TestStruct, rhs: TestStruct) -> Bool {
                     lhs.ids == rhs.ids && lhs.names == rhs.names && lhs.optionalId == rhs.optionalId && lhs.optionalName == rhs.optionalName && lhs.resources == rhs.resources && lhs.nonEquatableArray == rhs.nonEquatableArray && lhs.uuid == rhs.uuid && lhs.date == rhs.date
                 }
             }
@@ -269,7 +202,7 @@
             }
             
             extension TestStruct: Equatable {
-                static func ==(lhs: Self, rhs: Self) -> Bool {
+                static func ==(lhs: TestStruct, rhs: TestStruct) -> Bool {
                     lhs.stringSet == rhs.stringSet && lhs.intDict == rhs.intDict && lhs.tuple == rhs.tuple && lhs.nonEquatableTuple == rhs.nonEquatableTuple
                 }
             }
@@ -556,31 +489,11 @@
                     case let (.withUInt32(lhs0), .withUInt32(rhs0)):
                         lhs0 == rhs0
                     case let (.withUInt64(lhs0), .withUInt64(rhs0)):
->>>>>>> d12adbe9
-                        lhs0 == rhs0
-                    default:
-                        false
-                    }
-                }
-<<<<<<< HEAD
-
-                func hash(into hasher: inout Hasher) {
-                    switch self {
-                    case let .analytics(value0):
-                        hasher.combine(value0)
-                    case let .addPhotoFeedback(value0):
-                        hasher.combine(value0)
-                    case let .additionalPhotosZoomed(value0, _):
-                        hasher.combine(value0)
-                    case let .comments(_, value1):
-                        hasher.combine(value1)
-                    case let .wishmates(value0):
-                        hasher.combine(value0)
-                    case let .boosts(value0):
-                        hasher.combine(value0)
-                    default:
-                        hasher.combine(hashValue)
-=======
+                        lhs0 == rhs0
+                    default:
+                        false
+                    }
+                }
             }
             """#,
             macros: testMacros
@@ -622,42 +535,17 @@
                         lhs0 == rhs0 && lhs1 == rhs1 && lhs2 == rhs2
                     default:
                         false
->>>>>>> d12adbe9
-                    }
-                }
-            }
-            """#,
-            macros: testMacros
-        )
-        #else
-        throw XCTSkip("macros are only supported when running tests for the host platform")
-        #endif
-    }
-    
-<<<<<<< HEAD
-    func testAutoHashableForStruct() throws {
-        #if canImport(UDFMacrosMacros)
-        assertMacroExpansion(
-            #"""
-            @AutoHashable struct TestStruct {
-                private let id: Int
-                let value: Int
-                let model: Model
-                let modelID: Model.ID
-            }
-            """#,
-            expandedSource: #"""
-            struct TestStruct {
-                private let id: Int
-                let value: Int
-                let model: Model
-                let modelID: Model.ID
-            }
-            
-            extension TestStruct: Hashable {
-                static func ==(lhs: TestStruct, rhs: TestStruct) -> Bool {
-                    lhs.id == rhs.id && lhs.value == rhs.value && lhs.modelID == rhs.modelID
-=======
+                    }
+                }
+            }
+            """#,
+            macros: testMacros
+        )
+        #else
+        throw XCTSkip("macros are only supported when running tests for the host platform")
+        #endif
+    }
+    
     func testAutoEquatableForEnumWithNestedCollections() throws {
         #if canImport(UDFMacrosMacros)
         assertMacroExpansion(
@@ -946,7 +834,7 @@
             }
             
             extension ClosureStruct: Equatable {
-                static func ==(lhs: Self, rhs: Self) -> Bool {
+                static func ==(lhs: ClosureStruct, rhs: ClosureStruct) -> Bool {
                     lhs.id == rhs.id && lhs.name == rhs.name
                 }
             }
@@ -980,15 +868,48 @@
             }
 
             extension ClosureClass: Equatable {
-                static func ==(lhs: Self, rhs: Self) -> Bool {
+                static func ==(lhs: ClosureClass, rhs: ClosureClass) -> Bool {
                     lhs.id == rhs.id && lhs.counter == rhs.counter
->>>>>>> d12adbe9
-                }
-            
+                }
+            }
+            """#,
+            macros: testMacros
+        )
+        #else
+        throw XCTSkip("macros are only supported when running tests for the host platform")
+        #endif
+    }
+    
+    // MARK: - AutoHashable Tests
+    
+    func testAutoHashableForStruct() throws {
+        #if canImport(UDFMacrosMacros)
+        assertMacroExpansion(
+            #"""
+            @AutoHashable struct TestStruct {
+                let id: Int
+                let name: String
+                let value: Double
+                let active: Bool
+            }
+            """#,
+            expandedSource: #"""
+            struct TestStruct {
+                let id: Int
+                let name: String
+                let value: Double
+                let active: Bool
+            }
+
+            extension TestStruct: Hashable {
+                static func ==(lhs: TestStruct, rhs: TestStruct) -> Bool {
+                    lhs.id == rhs.id && lhs.name == rhs.name && lhs.value == rhs.value && lhs.active == rhs.active
+                }
                 func hash(into hasher: inout Hasher) {
                     hasher.combine(id)
+                    hasher.combine(name)
                     hasher.combine(value)
-                    hasher.combine(modelID)
+                    hasher.combine(active)
                 }
             }
             """#,
@@ -1004,29 +925,297 @@
         assertMacroExpansion(
             #"""
             @AutoHashable class TestClass {
-                private let id: Int
-                let value: Int
-                let model: Model
-                let modelID: Model.ID
+                let id: Int
+                let name: String
+                var counter: Int
             }
             """#,
             expandedSource: #"""
             class TestClass {
-                private let id: Int
-                let value: Int
-                let model: Model
-                let modelID: Model.ID
-            }
-            
+                let id: Int
+                let name: String
+                var counter: Int
+            }
+
             extension TestClass: Hashable {
                 static func ==(lhs: TestClass, rhs: TestClass) -> Bool {
-                    lhs.id == rhs.id && lhs.value == rhs.value && lhs.modelID == rhs.modelID
-                }
-            
+                    lhs.id == rhs.id && lhs.name == rhs.name && lhs.counter == rhs.counter
+                }
                 func hash(into hasher: inout Hasher) {
                     hasher.combine(id)
-                    hasher.combine(value)
-                    hasher.combine(modelID)
+                    hasher.combine(name)
+                    hasher.combine(counter)
+                }
+            }
+            """#,
+            macros: testMacros
+        )
+        #else
+        throw XCTSkip("macros are only supported when running tests for the host platform")
+        #endif
+    }
+    
+    func testAutoHashableForEnum() throws {
+        #if canImport(UDFMacrosMacros)
+        assertMacroExpansion(
+            #"""
+            @AutoHashable enum TestEnum {
+                case simple
+                case withInt(Int)
+                case withMultiple(Int, String)
+                case withMixed(id: Int, name: String, active: Bool)
+            }
+            """#,
+            expandedSource: #"""
+            enum TestEnum {
+                case simple
+                case withInt(Int)
+                case withMultiple(Int, String)
+                case withMixed(id: Int, name: String, active: Bool)
+            }
+
+            extension TestEnum: Hashable {
+                static func ==(lhs: Self, rhs: Self) -> Bool {
+                    switch (lhs, rhs) {
+                    case (.simple, .simple):
+                        true
+                    case let (.withInt(lhs0), .withInt(rhs0)):
+                        lhs0 == rhs0
+                    case let (.withMultiple(lhs0, lhs1), .withMultiple(rhs0, rhs1)):
+                        lhs0 == rhs0 && lhs1 == rhs1
+                    case let (.withMixed(lhs0, lhs1, lhs2), .withMixed(rhs0, rhs1, rhs2)):
+                        lhs0 == rhs0 && lhs1 == rhs1 && lhs2 == rhs2
+                    default:
+                        false
+                    }
+                }
+                func hash(into hasher: inout Hasher) {
+                    switch self {
+                    case .simple:
+                        hasher.combine("simple")
+                    case let .withInt(value0):
+                        hasher.combine("withInt")
+                        hasher.combine(value0)
+                    case let .withMultiple(value0, value1):
+                        hasher.combine("withMultiple")
+                        hasher.combine(value0)
+                        hasher.combine(value1)
+                    case let .withMixed(value0, value1, value2):
+                        hasher.combine("withMixed")
+                        hasher.combine(value0)
+                        hasher.combine(value1)
+                        hasher.combine(value2)
+                    }
+                }
+            }
+            """#,
+            macros: testMacros
+        )
+        #else
+        throw XCTSkip("macros are only supported when running tests for the host platform")
+        #endif
+    }
+    
+    func testAutoHashableExcludesClosures() throws {
+        #if canImport(UDFMacrosMacros)
+        assertMacroExpansion(
+            #"""
+            @AutoHashable struct ClosureStruct {
+                let id: Int
+                let callback: () -> Void
+                let name: String
+                let handler: @escaping (Int) -> String
+            }
+            """#,
+            expandedSource: #"""
+            struct ClosureStruct {
+                let id: Int
+                let callback: () -> Void
+                let name: String
+                let handler: @escaping (Int) -> String
+            }
+
+            extension ClosureStruct: Hashable {
+                static func ==(lhs: ClosureStruct, rhs: ClosureStruct) -> Bool {
+                    lhs.id == rhs.id && lhs.name == rhs.name
+                }
+                func hash(into hasher: inout Hasher) {
+                    hasher.combine(id)
+                    hasher.combine(name)
+                }
+            }
+            """#,
+            macros: testMacros
+        )
+        #else
+        throw XCTSkip("macros are only supported when running tests for the host platform")
+        #endif
+    }
+    
+    func testAutoHashableExcludesVoidAndNever() throws {
+        #if canImport(UDFMacrosMacros)
+        assertMacroExpansion(
+            #"""
+            @AutoHashable struct EdgeCaseStruct {
+                let id: Int
+                let voidValue: Void
+                let neverValue: Never
+                let name: String
+            }
+            """#,
+            expandedSource: #"""
+            struct EdgeCaseStruct {
+                let id: Int
+                let voidValue: Void
+                let neverValue: Never
+                let name: String
+            }
+
+            extension EdgeCaseStruct: Hashable {
+                static func ==(lhs: EdgeCaseStruct, rhs: EdgeCaseStruct) -> Bool {
+                    lhs.id == rhs.id && lhs.name == rhs.name
+                }
+                func hash(into hasher: inout Hasher) {
+                    hasher.combine(id)
+                    hasher.combine(name)
+                }
+            }
+            """#,
+            macros: testMacros
+        )
+        #else
+        throw XCTSkip("macros are only supported when running tests for the host platform")
+        #endif
+    }
+    
+    func testAutoHashableWithCollectionsAndOptionals() throws {
+        #if canImport(UDFMacrosMacros)
+        assertMacroExpansion(
+            #"""
+            @AutoHashable struct CollectionStruct {
+                let ids: [Int]
+                let names: [String]
+                let optionalId: Int?
+                let optionalName: String?
+                let stringSet: Set<String>
+                let mapping: Dictionary<String, Int>
+            }
+            """#,
+            expandedSource: #"""
+            struct CollectionStruct {
+                let ids: [Int]
+                let names: [String]
+                let optionalId: Int?
+                let optionalName: String?
+                let stringSet: Set<String>
+                let mapping: Dictionary<String, Int>
+            }
+
+            extension CollectionStruct: Hashable {
+                static func ==(lhs: CollectionStruct, rhs: CollectionStruct) -> Bool {
+                    lhs.ids == rhs.ids && lhs.names == rhs.names && lhs.optionalId == rhs.optionalId && lhs.optionalName == rhs.optionalName && lhs.stringSet == rhs.stringSet && lhs.mapping == rhs.mapping
+                }
+                func hash(into hasher: inout Hasher) {
+                    hasher.combine(ids)
+                    hasher.combine(names)
+                    hasher.combine(optionalId)
+                    hasher.combine(optionalName)
+                    hasher.combine(stringSet)
+                    hasher.combine(mapping)
+                }
+            }
+            """#,
+            macros: testMacros
+        )
+        #else
+        throw XCTSkip("macros are only supported when running tests for the host platform")
+        #endif
+    }
+    
+    func testAutoHashableEnumWithClosures() throws {
+        #if canImport(UDFMacrosMacros)
+        assertMacroExpansion(
+            #"""
+            @AutoHashable enum ClosureEnum {
+                case withClosure(() -> Void)
+                case withValues(Int, String)
+                case withMixed(id: Int, callback: @escaping () -> Void, name: String)
+            }
+            """#,
+            expandedSource: #"""
+            enum ClosureEnum {
+                case withClosure(() -> Void)
+                case withValues(Int, String)
+                case withMixed(id: Int, callback: @escaping () -> Void, name: String)
+            }
+
+            extension ClosureEnum: Hashable {
+                static func ==(lhs: Self, rhs: Self) -> Bool {
+                    switch (lhs, rhs) {
+                    case let (.withClosure(_), .withClosure(_)):
+                        true
+                    case let (.withValues(lhs0, lhs1), .withValues(rhs0, rhs1)):
+                        lhs0 == rhs0 && lhs1 == rhs1
+                    case let (.withMixed(lhs0, _, lhs2), .withMixed(rhs0, _, rhs2)):
+                        lhs0 == rhs0 && lhs2 == rhs2
+                    default:
+                        false
+                    }
+                }
+                func hash(into hasher: inout Hasher) {
+                    switch self {
+                    case .withClosure:
+                        hasher.combine("withClosure")
+                    case let .withValues(value0, value1):
+                        hasher.combine("withValues")
+                        hasher.combine(value0)
+                        hasher.combine(value1)
+                    case let .withMixed(value0, _, value2):
+                        hasher.combine("withMixed")
+                        hasher.combine(value0)
+                        hasher.combine(value2)
+                    }
+                }
+            }
+            """#,
+            macros: testMacros
+        )
+        #else
+        throw XCTSkip("macros are only supported when running tests for the host platform")
+        #endif
+    }
+    
+    func testAutoHashableWorksWithAnyHashableType() throws {
+        #if canImport(UDFMacrosMacros)
+        assertMacroExpansion(
+            #"""
+            @AutoHashable struct UnknownTypesStruct {
+                let customType: CustomHashableType
+                let anotherType: SomeOtherHashableType
+                let nestedArray: [[[CustomHashableType]]]
+                let tuple: (CustomHashableType, AnotherHashableType)
+                let optionalCustom: CustomHashableType?
+            }
+            """#,
+            expandedSource: #"""
+            struct UnknownTypesStruct {
+                let customType: CustomHashableType
+                let anotherType: SomeOtherHashableType
+                let nestedArray: [[[CustomHashableType]]]
+                let tuple: (CustomHashableType, AnotherHashableType)
+                let optionalCustom: CustomHashableType?
+            }
+
+            extension UnknownTypesStruct: Hashable {
+                static func ==(lhs: UnknownTypesStruct, rhs: UnknownTypesStruct) -> Bool {
+                    lhs.customType == rhs.customType && lhs.anotherType == rhs.anotherType && lhs.nestedArray == rhs.nestedArray && lhs.tuple == rhs.tuple && lhs.optionalCustom == rhs.optionalCustom
+                }
+                func hash(into hasher: inout Hasher) {
+                    hasher.combine(customType)
+                    hasher.combine(anotherType)
+                    hasher.combine(nestedArray)
+                    hasher.combine(tuple)
+                    hasher.combine(optionalCustom)
                 }
             }
             """#,
